--- conflicted
+++ resolved
@@ -13,11 +13,8 @@
 from scipy.interpolate import interp1d
 from scipy.signal import find_peaks
 from skimage import transform
-<<<<<<< HEAD
 from ndtiff import Dataset
 
-=======
->>>>>>> 2ad513aa
 import dask
 
 from dask.diagnostics import ProgressBar
@@ -957,8 +954,6 @@
     Returns:
         dict: Dictionary with light sheet and other parameters.
     """
-    from pycromanager import Dataset
-
     #-------------------------------------------------------------------------#
     # Check the imaging media
     if "water" in label:
